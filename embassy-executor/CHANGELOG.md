--- conflicted
+++ resolved
@@ -9,12 +9,9 @@
 ## Unreleased - ReleaseDate
 
 - Added new metadata API for tasks
-<<<<<<< HEAD
 - Named main task when rtos-trace feature is enabled.
-=======
 - Upgraded rtos-trace
 - Fixed performance regression on some ESP32 MCUs.
->>>>>>> 71a2e817
 
 ## 0.9.0 - 2025-08-26
 
